// SPDX-License-Identifier: GPL-3.0
pragma solidity ^0.8.17;

import {IAccount} from '@matterlabs/zksync-contracts/l2/system-contracts/interfaces/IAccount.sol';

import {IERC1271Upgradeable} from '@openzeppelin/contracts-upgradeable/interfaces/IERC1271Upgradeable.sol';
import {IERC777Recipient} from '@openzeppelin/contracts/token/ERC777/IERC777Recipient.sol';
import {IERC721Receiver} from '@openzeppelin/contracts/token/ERC721/IERC721Receiver.sol';
import {IERC1155Receiver} from '@openzeppelin/contracts/token/ERC1155/IERC1155Receiver.sol';

import {IHookManager} from './IHookManager.sol';
import {IModuleManager} from './IModuleManager.sol';
import {IOwnerManager} from './IOwnerManager.sol';
import {IUpgradeManager} from './IUpgradeManager.sol';
import {IValidatorManager} from './IValidatorManager.sol';

/**
 * @title IClave
 * @notice Interface for the Clave contract
 * @dev Implementations of this interface are contract that can be used as a Clave
 */
<<<<<<< HEAD
interface IClave is
=======
interface IClaveAccount is
>>>>>>> 360f3ae0
    IERC1271Upgradeable,
    IERC777Recipient,
    IERC721Receiver,
    IERC1155Receiver,
    IHookManager,
    IModuleManager,
    IOwnerManager,
    IValidatorManager,
    IUpgradeManager,
    IAccount
{

}<|MERGE_RESOLUTION|>--- conflicted
+++ resolved
@@ -19,11 +19,7 @@
  * @notice Interface for the Clave contract
  * @dev Implementations of this interface are contract that can be used as a Clave
  */
-<<<<<<< HEAD
-interface IClave is
-=======
 interface IClaveAccount is
->>>>>>> 360f3ae0
     IERC1271Upgradeable,
     IERC777Recipient,
     IERC721Receiver,
