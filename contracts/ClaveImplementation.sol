--- conflicted
+++ resolved
@@ -20,11 +20,7 @@
 
 import {ERC1271Handler} from './handlers/ERC1271Handler.sol';
 
-<<<<<<< HEAD
-import {IClave} from './interfaces/IClave.sol';
-=======
 import {IClaveAccount} from './interfaces/IClave.sol';
->>>>>>> 360f3ae0
 
 /**
  * @title Main account contract for the Clave wallet infrastructure in zkSync Era
@@ -37,11 +33,7 @@
     ModuleManager,
     ERC1271Handler,
     TokenCallbackHandler,
-<<<<<<< HEAD
-    IClave
-=======
     IClaveAccount
->>>>>>> 360f3ae0
 {
     // Helper library for the Transaction struct
     using TransactionHelper for Transaction;
@@ -201,12 +193,8 @@
     function supportsInterface(
         bytes4 interfaceId
     ) public view override(IERC165, TokenCallbackHandler) returns (bool) {
-<<<<<<< HEAD
-        return interfaceId == type(IClave).interfaceId || super.supportsInterface(interfaceId);
-=======
         return
             interfaceId == type(IClaveAccount).interfaceId || super.supportsInterface(interfaceId);
->>>>>>> 360f3ae0
     }
 
     function _validateTransaction(
