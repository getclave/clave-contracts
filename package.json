{
  "name": "clave-contracts",
  "version": "1.0.0",
  "author": "getclave.io",
  "dependencies": {
    "@matterlabs/zksync-contracts": "0.6.1",
    "@nomad-xyz/excessively-safe-call": "github:nomad-xyz/ExcessivelySafeCall",
    "@openzeppelin/contracts": "4.6.0",
    "@openzeppelin/contracts-upgradeable": "4.6.0",
    "ts-morph": "^19.0.0"
  },
  "devDependencies": {
    "@getclave/constants": "1.0.0",
    "@matterlabs/hardhat-zksync": "1.1.0",
    "@nomicfoundation/hardhat-chai-matchers": "2.0.7",
    "@nomicfoundation/hardhat-ethers": "3.0.6",
    "@nomicfoundation/hardhat-verify": "2.0.9",
    "@nomiclabs/hardhat-etherscan": "3.1.8",
<<<<<<< HEAD
    "@redstone-finance/evm-connector": "^0.6.1",
=======
>>>>>>> 73d939b6
    "@typechain/ethers-v6": "0.5.1",
    "@typechain/hardhat": "9.1.0",
    "@types/chai": "4.3.16",
    "@types/elliptic": "6.4.18",
    "@types/mocha": "10.0.7",
    "chai": "4.5.0",
    "dotenv": "16.4.5",
    "elliptic": "6.5.4",
    "ethers": "6.13.2",
<<<<<<< HEAD
    "hardhat": "2.22.7",
=======
    "hardhat": "^2.0.0",
>>>>>>> 73d939b6
    "mocha": "10.7.0",
    "prettier-plugin-solidity": "1.3.1",
    "read-last-lines": "1.8.0",
    "ts-node": "10.9.2",
    "typechain": "8.3.2",
    "typescript": "5.3.3",
    "zksync-ethers": "6.11.1"
  },
  "license": "MIT",
  "main": "index.js",
  "scripts": {
    "lint": "npx prettier --write --plugin=prettier-plugin-solidity 'contracts/**/*.sol'",
    "lint-check": "npx prettier --list-different --plugin=prettier-plugin-solidity 'contracts/**/*.sol'",
    "test": "TEST=true npx hardhat test --network hardhat"
  }
}<|MERGE_RESOLUTION|>--- conflicted
+++ resolved
@@ -16,10 +16,7 @@
     "@nomicfoundation/hardhat-ethers": "3.0.6",
     "@nomicfoundation/hardhat-verify": "2.0.9",
     "@nomiclabs/hardhat-etherscan": "3.1.8",
-<<<<<<< HEAD
-    "@redstone-finance/evm-connector": "^0.6.1",
-=======
->>>>>>> 73d939b6
+    "@redstone-finance/evm-connector": "0.6.1",
     "@typechain/ethers-v6": "0.5.1",
     "@typechain/hardhat": "9.1.0",
     "@types/chai": "4.3.16",
@@ -29,11 +26,7 @@
     "dotenv": "16.4.5",
     "elliptic": "6.5.4",
     "ethers": "6.13.2",
-<<<<<<< HEAD
     "hardhat": "2.22.7",
-=======
-    "hardhat": "^2.0.0",
->>>>>>> 73d939b6
     "mocha": "10.7.0",
     "prettier-plugin-solidity": "1.3.1",
     "read-last-lines": "1.8.0",
